# ---
# jupyter:
#   jupytext:
#     cell_metadata_filter: -all
#     custom_cell_magics: kql
#     text_representation:
#       extension: .py
#       format_name: percent
#       format_version: '1.3'
#       jupytext_version: 1.11.2
#   kernelspec:
#     display_name: Python 3.10.4 64-bit ('3.10.4')
#     language: python
#     name: python3
# ---

# %%
#%%[markdown]

# The definition of maternal mortality is:

# > "A death of a woman while pregnant or within 42 days of termination of pregnancy, irrespective of the duration and site of pregnancy, from any cause related or aggravated by the pregnancy or its management, but not from accidental or incidental causes."

#
#
# The definition of maternal mortality ratio is:
# > "The number of maternal deaths during a given time period per 100,000 live births during the same time period."


# In this notebook we will create a long-term time-series of maternal mortality ratio. To do this we will combine two existing datasets:

# * Gapminder (1751-2008)
# * World Health Organization (2000-2017)


#
# We make the assumption that their methods are comparable and that the data can be combined without transformation.

# In years where there is an overlap in both time-series we use the data from the WHO.

# ## Downloading the Gapminder data

# %%
import numpy as np
import pandas as pd
import requests
from pathlib import Path
import zipfile
import matplotlib.pyplot as plt

#%%[markdown]

# Firstly we download the data from Gapminder and save it locally. Then we read in the Gapminder data, clean up the column names and take a look at the data.


# %%

r = requests.get("https://www.gapminder.org/documentation/documentation/gapdata010.xls")

Path("data/input/").mkdir(parents=True, exist_ok=True)
output = open("data/input/gapminder.xls", "wb")
output.write(r.content)
output.close()


# %%
df = pd.read_excel("data/input/gapminder.xls")
df_d = df.drop(df.index[0:16]).reset_index()
df_d["Country"] = df_d["Country"].str.strip()
df_d = df_d[~pd.isna(df_d["MMR"])]

#%%[markdown]
## Cleaning the Gapminder data


# There are some issues with the Gapminder data - we will manually clean them here.


# * The first three rows in the 'year' column seem to be wrong as it seems as if each row covers 110 years, but in [another source](https://docs.google.com/spreadsheets/u/0/d/14ZtQy9kd0pMRKWg_zKsTg3qKHoGtflj-Ekal9gIPZ4A/pub?gid=1#) they cover only 10 years.

# * I will replace them manually here with the middle of each decade, as is used in the other data from the same source.

# * There are cases where the year for Finland has been entered incorrectly three times, there are two 1772s, 1775s & 1967s, the second of each should be 1872, 1875 and 1957 respectively.

# * There are also two errors for New Zealand, and one error for both Sweden and the US.

# * Sri Lanka's maternal mortality rate seems to drop to zero in 1990, we will drop this value.


# %%
df_d.loc[:2, "year"] = ["1875", "1885", "1895"]

df_d.loc[
    (df_d["year"] == 1772)
    & (df_d["Country"] == "Finland")
    & (df_d["Maternal deaths"] == 487),
    "year",
] = 1872
df_d.loc[
    (df_d["year"] == 1775)
    & (df_d["Country"] == "Finland")
    & (df_d["Maternal deaths"] == 629),
    "year",
] = 1875
df_d.loc[
    (df_d["year"] == 1967)
    & (df_d["Country"] == "Finland")
    & (df_d["Maternal deaths"] == 77),
    "year",
] = 1957
df_d.loc[
    (df_d["year"] == 1967)
    & (df_d["Country"] == "Sweden")
    & (df_d["Maternal deaths"] == 39),
    "year",
] = 1957
df_d.loc[
    (df_d["year"] == 1967)
    & (df_d["Country"] == "United States")
    & (df_d["Maternal deaths"] == 1766.28),
    "year",
] = 1957

# Drop any rows where MMR is zero or '...' (Ireland, Denmark and Sri Lanka)
df_d = df_d.drop(df_d[(df_d["MMR"] == 0) | (df_d["MMR"] == "...")].index)


df_d = df_d.drop(
    df_d[
        (df_d["Country"] == "New Zealand")
        & (df_d["year"] == 1950)
        & (df_d["MMR"] == 90)
    ].index
)

# Duplicates after get_mid_year()
df_d = df_d.drop(
    df_d[
        (df_d["year"].isin(["1989-02", "1899-03"])) & (df_d["Country"] == "New Zealand")
    ].index
)
# %%
# Check that there are no duplicates in the data.


# %%
assert (
    df_d[["Country", "year"]][df_d[["Country", "year"]].duplicated(keep=False)].shape[0]
    == 0
)

#%%[markdown]
# ## Finding the mid-point of each year range

# For some rows a range of years is given for a particular maternal mortality rate. We want to find the mid-point of that range. We use this function to find the mid-value of years given.


# %%
df_d.columns

# %% [markdown]
# Checking the given MMR matches a calculated MMR, where the data for live births and maternal deaths is given. It seems largely okay but the values for Ireland, particularly from 1901-1920. There is a drop of almost 1000 maternal deaths between 1920 and 1922. 
#
# In the registrar general of Ireland it states that there were approximately 599 maternal deaths in Ireland in 1912 and on average 634 per year between 1903 and 1911. The estimated rate is 6 deaths per 1,000 births, so 600 per 100,000 births.
#
# I think this suggests that the Maternal deaths figures may be wrong for the period 1901-1920.  

# %%
df_check = df_d[['Country','year','Live Births', 'Maternal deaths', 'MMR']].dropna().reset_index(drop=True)
df_check['mmr_calc'] = ((df_check['Maternal deaths']/df_check['Live Births'])* 100000).astype(float).round(2)
df_check['MMR'] = df_check['MMR'].astype(float).round(2)


df_check[ df_check['mmr_calc'].round(2)!= df_check['MMR'].round(2)]



# %%
def get_mid_year(year: str):
    if "-" in str(year):
        year_begin = year.split("-")[0]
        year_end = year.split("-")[1]
        year_end_len = len(year.split("-")[1])
        year_end_pref = 4 - year_end_len
        if year_end_pref > 0:
            year_pref = year_begin[0:year_end_pref]
            year_end = year_pref + year_end
            year_out = int(np.mean([int(year_begin), int(year_end)]))
        else:
            year_out = int(np.mean([int(year_begin), int(year_end)]))
    else:
        year_begin = int(year)
        year_out = int(year)

    return pd.Series([year_begin, year_out])


#%%[markdown]

# Let's check the mid-year estimates have worked as expected. There is one case where the mid-year estimate is not the mid-point of the range of years. Let's fix this manually.


# %%

df_years = df_d["year"].apply(get_mid_year)
df_d["year_begin"] = df_years[0].astype(int)
df_d["mid_year"] = df_years[1].astype(int)

df_d[df_d["year_begin"] > df_d["mid_year"]]


# %%
df_d.loc[
    (df_d["year"] == "1897-01") & (df_d["Country"] == "New Zealand"), "mid_year"
] = 1899
assert df_d[df_d[["Country", "year"]].duplicated(keep=False)].shape[0] == 0

#%%[markdown]
# Rename the columns and keep only the columns we are interested in.


# %%
df_d = df_d.copy(deep=False)
df_d["year"] = df_d["mid_year"]

df_gap = df_d[["Country", "year", "MMR"]]
df_gap["source"] = "gapminder"
df_gap.rename(
    columns={"Country": "entity", "MMR": "maternal_mortality_rate"}, inplace=True
)


#%%[markdown]
# Standardise the country names and drop rows with NA values.
# %%
stand_countries = pd.read_csv(
    "data/input/countries_to_standardise_country_standardized.csv"
)
stan_dict = stand_countries.set_index("Country").squeeze().to_dict()
df_gap["entity"] = df_gap["entity"].map(stan_dict)
df_gap = df_gap.dropna()
#%%[markdown]

# ## Reading in the WHO data

# Read in data from WDI - in future iterations we will read this in from ETL so it is auto updated. The WDI sources this variable from the WHO so we will henceforth refer to it as the WHO data.
# This data covers from the year 2000 onwards. A previous version had data from the year 1990 onwards, we will also read this in and use this preferentially over the GapMinder data.

# %%
r_who = requests.get(
    "https://api.worldbank.org/v2/en/indicator/SH.STA.MMRT?downloadformat=csv"
)
output = open("data/input/who_mmr.zip", "wb")
output.write(r_who.content)
output.close()
with zipfile.ZipFile("data/input/who_mmr.zip", "r") as zip_ref:
    zip_ref.extractall("data/input/who_mmr")
who = pd.read_csv(
    "data/input/who_mmr/API_SH.STA.MMRT_DS2_en_csv_v2_4252399.csv", skiprows=4
)

#%%[markdown]
## Cleaning the WHO data
# Pivot and clean the WHO data and standardise the country names and drop values with NA values.

# %%
year_cols = list(range(1960, 2022))
year_cols = [str(int) for int in year_cols]

who_df = pd.melt(who, id_vars=["Country Name"], value_vars=year_cols)
who_df.rename(
    columns={
        "Country Name": "entity",
        "variable": "year",
        "value": "maternal_mortality_rate",
    },
    inplace=True,
)
who_df["source"] = "who"
who_df["entity"] = who_df["entity"].map(stan_dict)
who_df = who_df.dropna()
#%%[markdown]
# ## Merging the WHO data with the Gapminder data

# Combine the two datasets. For years where there is data from both datasets we preferentially keep data from the WHO.

# %% [markdown]
# Add in the OECD Stat Health data

# %%
oecd_df = pd.read_csv("data/input/HEALTH_STAT_21072022104153993.csv")
oecd_df = oecd_df[["Country", "Year", "Value"]].rename(
    columns={"Country": "entity", "Year": "year", "Value": "maternal_mortality_rate"}
)
oecd_df["source"] = "oecd"

oecd_df["entity"] = oecd_df["entity"].map(stan_dict)


# %% [markdown]
<<<<<<< HEAD
# Read in the older WHO data taken from a previous version of the WDI - we just want the data for 1990-1999
=======
# Get the first years data from WHO and the last years data from Gapminder - to compare the values when the source changes. 
>>>>>>> cc8d9000

# %%
who_2015 = pd.read_csv("data/input/maternal-mortality_wb_2015.csv")
who_2015["source"] = "who"
who_2015 = who_2015[
    [
        "Entity",
        "Year",
        "Maternal Mortality Ratio (Gapminder (2010) and World Bank (2015))",
        "source",
    ]
].rename(
    columns={
        "Entity": "entity",
        "Year": "year",
        "Maternal Mortality Ratio (Gapminder (2010) and World Bank (2015))": "maternal_mortality_rate",
    }
)
who_2015 = who_2015[(who_2015["year"] < 2000) & (who_2015["year"] >= 1990)]

# %%
df = pd.concat([df_gap, who_2015, who_df, oecd_df], ignore_index=True)
df["year"] = df["year"].astype(int)
df


# %% [markdown]
# Get the first years data from WHO and the last years data from GapMinder - to compare the values when the source changes.
#

# %%
df_gap.sort_values(by=["entity", "year"], inplace=True)
df_gap_gr = df_gap.groupby("entity")
who_df.sort_values(by=["entity", "year"], inplace=True)
who_df_gr = who_df.groupby("entity")

first_last_df = (
    pd.concat([who_df_gr.head(1), df_gap_gr.tail(1)])
    .drop_duplicates()
    .reset_index(drop=True)
    .dropna()
)

# %% [markdown]
<<<<<<< HEAD
# We want to look at countries which feature in both datasets.
#

# %%
df_c = first_last_df.entity.value_counts()
first_last_df = first_last_df[
    first_last_df.entity.isin(df_c.index[df_c.gt(1)])
].sort_values(by=["entity", "year"], ascending=[True, False])
=======
# WHO values are consistently higher than the Gapminder values when you compare the trends for countries with overlapping or near overlapping time-series
>>>>>>> cc8d9000

# %%
df_dup = df[(df.entity.isin(first_last_df.entity)) & (df.year >= 1970)]


# %% [markdown]
<<<<<<< HEAD
# Plotting time-series of the data from 1985 onwards. GapMinder is shown in orange, WHO is shown in blue and OECD n green.
#
=======
# Plotting time-series of the data from 1985 onwards. Gapminder is shown in orange and WHO is shown in blue.
>>>>>>> cc8d9000

# %%
plt.figure(figsize=(10, 8), facecolor="white")

# plot numbering starts at 1, not 0
plot_number = 1
for countryname, selection in df_dup.groupby("entity"):
    # Inside of an image that's a 15x13 grid, put this
    # graph in the in the plot_number slot.
    ax = plt.subplot(5, 3, plot_number)
    selection_gap = selection[selection["source"] == "gapminder"]
    selection_who = selection[selection["source"] == "who"]
    selection_oecd = selection[selection["source"] == "oecd"]
    if selection_who.shape[0] > 0:
        selection_who.plot(
            x="year",
            y="maternal_mortality_rate",
            ax=ax,
            label=countryname,
            legend=False,
        )
    if selection_gap.shape[0] > 0:
        selection_gap.plot(
            x="year",
            y="maternal_mortality_rate",
            ax=ax,
            label=countryname,
            legend=False,
        )
    if selection_oecd.shape[0] > 0:
        selection_oecd.plot(
            x="year",
            y="maternal_mortality_rate",
            ax=ax,
            label=countryname,
            legend=False,
        )
    ax.set_title(countryname)
    # Go to the next plot for the next loop
    plot_number = plot_number + 1
plt.tight_layout()

# %%
#%%[markdown]
# ## Cleaning geographic entities
# We don't want to include all of the available regions in the data as it is difficult for us to define them clearly, so we drop out a selection here.
entities_to_drop = [
    "Africa Eastern and Southern",
    "Africa Western and Central",
    "Arab World",
    "Early-demographic dividend",
    "East Asia & Pacific (excluding high income)",
    "East Asia & Pacific (IDA & IBRD countries)",
    "Euro area",
    "Europe & Central Asia (excluding high income)",
    "Europe & Central Asia (IDA & IBRD countries)",
    "Fragile and conflict affected situations",
    "Heavily indebted poor countries (HIPC)",
    "IBRD only",
    "IDA & IBRD total",
    "IDA blend",
    "IDA only",
    "IDA total",
    "Late-demographic dividend",
    "Latin America & Caribbean (excluding high income)",
    "Latin America & the Caribbean (IDA & IBRD countries)",
    "Least developed countries: UN classification",
    "Middle East & North Africa (excluding high income)",
    "Middle East & North Africa (IDA & IBRD countries)",
    "Not classified",
    "Other small states",
    "Pacific island small states",
    "Post-demographic dividend",
    "Pre-demographic dividend",
    "Small states",
    "South Asia (IDA & IBRD)",
    "Sub-Saharan Africa (excluding high income)",
    "Sub-Saharan Africa (IDA & IBRD countries)",
]

df = df[~df["entity"].isin(entities_to_drop)]
df = df.dropna()
df = df[["entity", "year", "maternal_mortality_rate"]]
df.to_csv("data/output/maternal_mortality_rate.csv", index=False)<|MERGE_RESOLUTION|>--- conflicted
+++ resolved
@@ -159,20 +159,27 @@
 df_d.columns
 
 # %% [markdown]
-# Checking the given MMR matches a calculated MMR, where the data for live births and maternal deaths is given. It seems largely okay but the values for Ireland, particularly from 1901-1920. There is a drop of almost 1000 maternal deaths between 1920 and 1922. 
+# Checking the given MMR matches a calculated MMR, where the data for live births and maternal deaths is given. It seems largely okay but the values for Ireland, particularly from 1901-1920. There is a drop of almost 1000 maternal deaths between 1920 and 1922.
 #
 # In the registrar general of Ireland it states that there were approximately 599 maternal deaths in Ireland in 1912 and on average 634 per year between 1903 and 1911. The estimated rate is 6 deaths per 1,000 births, so 600 per 100,000 births.
 #
-# I think this suggests that the Maternal deaths figures may be wrong for the period 1901-1920.  
-
-# %%
-df_check = df_d[['Country','year','Live Births', 'Maternal deaths', 'MMR']].dropna().reset_index(drop=True)
-df_check['mmr_calc'] = ((df_check['Maternal deaths']/df_check['Live Births'])* 100000).astype(float).round(2)
-df_check['MMR'] = df_check['MMR'].astype(float).round(2)
-
-
-df_check[ df_check['mmr_calc'].round(2)!= df_check['MMR'].round(2)]
-
+# I think this suggests that the Maternal deaths figures may be wrong for the period 1901-1920.
+
+# %%
+df_check = (
+    df_d[["Country", "year", "Live Births", "Maternal deaths", "MMR"]]
+    .dropna()
+    .reset_index(drop=True)
+)
+df_check["mmr_calc"] = (
+    ((df_check["Maternal deaths"] / df_check["Live Births"]) * 100000)
+    .astype(float)
+    .round(2)
+)
+df_check["MMR"] = df_check["MMR"].astype(float).round(2)
+
+
+df_check[df_check["mmr_calc"].round(2) != df_check["MMR"].round(2)]
 
 
 # %%
@@ -298,11 +305,7 @@
 
 
 # %% [markdown]
-<<<<<<< HEAD
-# Read in the older WHO data taken from a previous version of the WDI - we just want the data for 1990-1999
-=======
-# Get the first years data from WHO and the last years data from Gapminder - to compare the values when the source changes. 
->>>>>>> cc8d9000
+# Get the first years data from WHO and the last years data from Gapminder - to compare the values when the source changes.
 
 # %%
 who_2015 = pd.read_csv("data/input/maternal-mortality_wb_2015.csv")
@@ -347,7 +350,6 @@
 )
 
 # %% [markdown]
-<<<<<<< HEAD
 # We want to look at countries which feature in both datasets.
 #
 
@@ -356,21 +358,14 @@
 first_last_df = first_last_df[
     first_last_df.entity.isin(df_c.index[df_c.gt(1)])
 ].sort_values(by=["entity", "year"], ascending=[True, False])
-=======
-# WHO values are consistently higher than the Gapminder values when you compare the trends for countries with overlapping or near overlapping time-series
->>>>>>> cc8d9000
 
 # %%
 df_dup = df[(df.entity.isin(first_last_df.entity)) & (df.year >= 1970)]
 
 
 # %% [markdown]
-<<<<<<< HEAD
 # Plotting time-series of the data from 1985 onwards. GapMinder is shown in orange, WHO is shown in blue and OECD n green.
 #
-=======
-# Plotting time-series of the data from 1985 onwards. Gapminder is shown in orange and WHO is shown in blue.
->>>>>>> cc8d9000
 
 # %%
 plt.figure(figsize=(10, 8), facecolor="white")
